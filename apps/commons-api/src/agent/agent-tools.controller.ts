--- conflicted
+++ resolved
@@ -13,14 +13,8 @@
 import { AgentService } from './agent.service';
 import { CommonToolService } from '~/tool/tools/common-tool.service';
 import { EthereumToolService } from '~/tool/tools/ethereum-tool.service';
-<<<<<<< HEAD
-import { AgentService } from './agent.service';
-import { merge } from 'lodash';
-import { ToolRunnableConfig } from '@langchain/core/tools';
-=======
 import { ToolService } from '~/tool/tool.service';
 import { ResourceService } from '~/resource/resource.service';
->>>>>>> d555e6aa
 
 @Controller({ version: '1', path: 'agents' })
 export class AgentToolsController {
@@ -45,28 +39,19 @@
   async makeAgentToolCall(
     @TypedBody()
     body: {
-<<<<<<< HEAD
-      config: ToolRunnableConfig<Record<string, any>>;
-      args: any;
-      metadata: any;
-    },
-  ) {
-    const { metadata, config, args } = body;
-
-=======
-      toolCall: ChatCompletionMessageToolCall;
+      toolCall: any;
       metadata: any; // e.g. { agentId: string }
     },
   ) {
     const { metadata, toolCall } = body;
-    const args = JSON.parse(toolCall.function.arguments);
-    const functionName = toolCall.function.name;
->>>>>>> d555e6aa
+    const args = toolCall.args;
+    const functionName = toolCall.name;
     const { agentId } = metadata;
 
     // 1) Verify agent
     const agent = await this.agent.getAgent({ agentId });
     if (!agent) {
+      console.log('Agent not found:', agentId);
       throw new BadRequestException(`Agent "${agentId}" not found`);
     }
 
@@ -74,9 +59,6 @@
     const privateKey = this.agent.seedToPrivateKey(agent.wallet.seed);
     merge(metadata, { privateKey });
 
-<<<<<<< HEAD
-    console.log('Tool Call', { config, toolCallArgs: args });
-=======
     console.log('Tool Call', { functionName, args, metadata });
 
     // ------------------------------------------------------------------------------------
@@ -97,11 +79,11 @@
     } else if (dbTool) {
       // If a DB-based tool is found but no apiSpec, you might do a code-based approach or error out
       // For now, let's just error or handle a partial scenario:
+      console.log('Tool found in DB, but no apiSpec:', dbTool);
       throw new BadRequestException(
         `Tool "${functionName}" found in DB, but has no apiSpec or static method.`,
       );
     }
->>>>>>> d555e6aa
 
     // ------------------------------------------------------------------------------------
     // 4) Second check: "static" approach in our local code (commonToolService, ethereumToolService)
@@ -109,10 +91,6 @@
     const staticService = [
       this.commonToolService,
       this.ethereumToolService,
-<<<<<<< HEAD
-      // @ts-expect-error
-    ].find((tool) => tool[config.toolCall.name]);
-=======
     ].find((service) => typeof (service as any)[functionName] === 'function');
 
     if (staticService) {
@@ -121,7 +99,6 @@
       const data = await staticService[functionName](args, metadata);
       return data;
     }
->>>>>>> d555e6aa
 
     // ------------------------------------------------------------------------------------
     // 5) Third check: Resource-based tools in resource table
@@ -129,20 +106,16 @@
     //    or the resource might store a name inside resource.schema.tool.name
     // ------------------------------------------------------------------------------------
 
-<<<<<<< HEAD
-    // @ts-expect-error
-    const data = await toolWithMethod[config.toolCall.name](args, metadata);
-=======
     // (A) If your approach is to name them "resourceTool_<id>", parse the ID from the name:
     const match = functionName.match(/^resourceTool_(\w+)$/);
     if (match) {
       const resourceId = match[1]; // captured group
       console.log('Resource-based tool ID:', resourceId);
->>>>>>> d555e6aa
 
       // Try to fetch that resource
       const resource = await this.resourceService.getResourceById(resourceId);
       if (!resource) {
+        console.log('Resource-based tool not found:', resourceId);
         throw new BadRequestException(
           `Resource-based tool not found for ID "${resourceId}"`,
         );
@@ -154,6 +127,7 @@
       }
       // Otherwise, if it points to a static method name, you'd do that approach
       // Or throw an error if no approach:
+      console.log('Resource-based tool has no apiSpec:', resource);
       throw new BadRequestException(
         `Resource-based tool #${resourceId} has no "apiSpec" or static fallback`,
       );
@@ -166,6 +140,7 @@
     // if (resource && resource.schema?.tool?.apiSpec) { ... }
 
     // For now, let's just throw an error if we got here
+    console.log('No tool found for:', functionName);
     throw new BadRequestException(
       `No static, dynamic, or resource-based tool found for "${functionName}"`,
     );
