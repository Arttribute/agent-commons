--- conflicted
+++ resolved
@@ -22,10 +22,11 @@
   InferInsertModel,
   InferSelectModel,
   inArray,
+  sql,
 } from 'drizzle-orm';
 import { AGENT_REGISTRY_ABI } from 'lib/abis/AgentRegistryABI';
 import { AGENT_REGISTRY_ADDRESS, COMMON_TOKEN_ADDRESS } from 'lib/addresses';
-import { first, map, omit } from 'lodash';
+import { find, first, map, omit } from 'lodash';
 import {
   ChatCompletionCreateParams,
   ChatCompletionMessageParam,
@@ -46,14 +47,13 @@
 import { DatabaseService } from '~/modules/database/database.service';
 import { OpenAIService } from '~/modules/openai/openai.service';
 import { SessionService } from '~/session/session.service';
-<<<<<<< HEAD
+import { ToolService } from '~/tool/tool.service';
 import { CommonTool } from '../tool/tools/common-tool.service';
 import { EthereumTool } from '../tool/tools/ethereum-tool.service';
 import { AIMessage } from '@langchain/core/messages';
+import { IChatGptSchema } from '@samchon/openapi';
+import { inspect } from 'util';
 const got = import('got');
-=======
-import { ToolService } from '~/tool/tool.service';
->>>>>>> 692ab1eb
 
 const app = typia.llm.application<EthereumTool & CommonTool, 'chatgpt'>();
 
@@ -93,7 +93,7 @@
       agentOwner = props.value.owner as string;
     }
 
-    const agentEntry = this.db
+    const agentEntry = await this.db
       .insert(schema.agent)
       .values({
         ...props.value,
@@ -134,6 +134,14 @@
       await this.publicClient.waitForTransactionReceipt({ hash: txHash });
     }
 
+    // TODO: Work on interval
+    // @ts-expect-error
+    const interval = props.interval || 10;
+
+    await this.db.execute(
+      sql`SELECT cron.schedule(FORMAT('agent:%s:schedule', ${agentEntry?.agentId}),'*/${interval} * * * *', FORMAT('SELECT trigger_agent(%L)', ${agentEntry?.agentId}))`,
+    );
+
     return agentEntry;
   }
 
@@ -149,8 +157,14 @@
     return agent;
   }
 
-  triggerAgent(props: { agentId: string }) {
-    this.runAgent({ agentId: props.agentId });
+  async triggerAgent(props: { agentId: string }) {
+    // if agent should run
+
+    // Check if agent should run
+
+    // cronId = cron(*/5 * * * * *, SELECT triggerAgent("agentId"))
+
+    return await this.runAgent({ agentId: props.agentId });
   }
 
   public seedToPrivateKey(seed: string) {
@@ -228,6 +242,7 @@
         content: dedent`You are the following agent:
       ${JSON.stringify(omit(agent, ['instructions', 'persona', 'wallet']))}
       Use any tools necessary to get information in order to perform the task.
+      Ensure that the arguments provided to the tools are correct and as accurate as possible.
 
       The following is the persona you are meant to adopt:
       ${agent.persona}
@@ -337,78 +352,23 @@
 
     const llm = new ChatOpenAI({
       model: 'gpt-4o-mini',
-      // temperature: 0,
+      temperature: 0,
       supportsStrictToolCalling: true,
       apiKey: process.env.OPENAI_API_KEY,
     });
 
-    const tools = map(app.functions, (_) => {
-      return tool(
-        async (args, config) => {
-          // const toolCall: ChatCompletionMessageToolCall
-          const data = await got.then((_) =>
-            _.got
-              .post(`http://localhost:${process.env.PORT}/v1/agents/tools`, {
-                method: 'POST',
-                headers: {
-                  'Content-Type': 'application/json',
-                },
-                json: {
-                  args,
-                  config: omit(config, ['configurable']),
-                  metadata: { agentId },
-                },
-              })
-              .json<any>(),
-          );
-
-          return { toolData: data };
-        },
-        { schema: _.parameters, name: _.name, description: _.description },
-      );
-    });
-
-<<<<<<< HEAD
-    // Find a way to use tools from other services
-    const toolNode = new ToolNode(tools);
-    const strict = false;
-    const llmWithTools = llm.bindTools(tools, {
-      parallel_tool_calls: true,
-      strict,
-      recursionLimit: 5,
-    });
-
-    // const messageWithSingleToolCall = new AIMessage({
-    //   content: '',
-    //   tool_calls: [
-    //     {
-    //       name: 'findResources',
-    //       args: { query: 'house', resourceType: 'image' },
-    //       id: 'tool_call_id',
-    //       type: 'tool_call',
-    //     },
-    //   ],
-    // });
-
-    // console.log(
-    //   await toolNode.invoke({ messages: [messageWithSingleToolCall] }),
-    // );
-
-    // Define the function that calls the model
-    const callModel = async (state: typeof MessagesAnnotation.State) => {
-      const llmResponse = await llmWithTools.invoke(state.messages);
-      return { messages: llmResponse };
-    };
-=======
     // 3) Retrieve all dynamic tools from DB
     const storedTools = await this.toolService.getAllTools();
     //console.log('Stored tools', storedTools);
     // 4) Convert them to ChatCompletionTool array
-    const dynamicTools = storedTools.map((dbTool) => ({
-      type: 'function' as const,
-      function: { ...dbTool.schema, name: dbTool.name },
-      endpoint: `http://localhost:${process.env.PORT}/v1/agents/tools`,
-    }));
+    const dynamicTools = storedTools.map(
+      (dbTool) =>
+        ({
+          type: 'function' as const,
+          function: { ...dbTool.schema, name: dbTool.name },
+          endpoint: `http://localhost:${process.env.PORT}/v1/agents/tools`,
+        }) as ChatCompletionTool & { endpoint: string },
+    );
 
     //(B) Resource-based tools -> find by resourceId in agent.common_tools
     const resourceIds = agent.commonTools ?? [];
@@ -426,31 +386,121 @@
           type: 'function' as const,
           function: { ...toolSchema, name: resourceFunctionName },
           endpoint: `http://localhost:${process.env.PORT}/v1/agents/tools`,
-        };
+        } as ChatCompletionTool & { endpoint: string };
       });
 
     console.log('Resource-based tools', resourceBasedTools);
-    const staticTools = map(
-      app.functions,
-      (_) =>
-        ({
-          type: 'function',
-          function: _,
-          endpoint: `http://localhost:${process.env.PORT}/v1/agents/tools`, // should be a self endpoint
-        }) as unknown as ChatCompletionTool & { endpoint: string },
+
+    // const tools = [...dynamicTools, ...resourceBasedTools, ...staticTools];
+
+    let toolDefinitions = app.functions.map((_) => {
+      // @ts-expect-error
+      return {
+        type: 'function' as const,
+        function: _,
+        endpoint: `http://localhost:${process.env.PORT}/v1/agents/tools`, // should be a self endpoint
+      } as ChatCompletionTool & { endpoint: string };
+    });
+    let toolRunners = map(app.functions, (_) => {
+      return tool(
+        async (args, config) => {
+          const data = await got.then((_) =>
+            _.got
+              .post(`http://localhost:${process.env.PORT}/v1/agents/tools`, {
+                method: 'POST',
+                headers: {
+                  'Content-Type': 'application/json',
+                },
+                json: {
+                  args,
+                  config: omit(config, ['configurable']),
+                  toolCall: config.toolCall,
+                  metadata: { agentId },
+                },
+              })
+              .json<any>()
+              .catch((e: typeof _.HTTPError) => {
+                if (e instanceof _.HTTPError) {
+                  // console.log(e);
+                  console.log(e.response.body);
+                }
+                throw e;
+              }),
+          );
+
+          return { toolData: data };
+        },
+        { schema: _.parameters, name: _.name, description: _.description },
+      );
+    });
+    // tools = app.functions
+
+    const additionalTools = [...dynamicTools, ...resourceBasedTools];
+
+    toolDefinitions = toolDefinitions.concat(...additionalTools);
+
+    toolRunners = toolRunners.concat(
+      map(additionalTools, (_) => {
+        console.log({ function: inspect(_, { depth: null }) });
+        return tool(
+          async (args, config) => {
+            // const toolCall: ChatCompletionMessageToolCall
+            const data = await got.then((_) =>
+              _.got
+                .post(`http://localhost:${process.env.PORT}/v1/agents/tools`, {
+                  method: 'POST',
+                  headers: {
+                    'Content-Type': 'application/json',
+                  },
+                  json: {
+                    args,
+                    config: omit(config, ['configurable']),
+                    toolCall: config.toolCall,
+                    metadata: { agentId },
+                  },
+                })
+                .json<any>()
+                .catch((e: typeof _.HTTPError) => {
+                  if (e instanceof _.HTTPError) {
+                    // console.log(e);
+                    console.log(e.response.body);
+                  }
+                  throw e;
+                }),
+            );
+
+            return { toolData: data };
+          },
+          {
+            schema: _.function.parameters,
+            name: _.function.name,
+            description: _.function.description,
+          },
+        ) as any;
+      }),
     );
 
-    const tools = [...dynamicTools, ...resourceBasedTools, ...staticTools];
-
-    let chatGPTResponse: ChatCompletion;
-    // let sessionId: string | undefined = body.sessionId;
->>>>>>> 692ab1eb
+    // Find a way to use tools from other services
+    // console.log(toolDefinitions);
+    let toolNode = new ToolNode(toolRunners);
+    const strict = false;
+    let llmWithTools = llm.bindTools(toolDefinitions, {
+      parallel_tool_calls: true,
+      strict,
+      recursionLimit: 5,
+    });
+
+    // Define the function that calls the model
+    const callModel = async (state: typeof MessagesAnnotation.State) => {
+      // llmWithTools.
+      const llmResponse = await llmWithTools.invoke(state.messages);
+      return { messages: llmResponse };
+    };
 
     const shouldContinue = (state: typeof MessagesAnnotation.State) => {
       const { messages } = state;
       const lastMessage = messages[messages.length - 1];
 
-      console.log({ messages, lastMessage });
       if (
         'tool_calls' in lastMessage &&
         Array.isArray(lastMessage.tool_calls) &&
@@ -461,6 +511,96 @@
       return END;
     };
 
+    const updateTools = async (state: typeof MessagesAnnotation.State) => {
+      // Check if got a resource that has a tool
+      // Find resource
+      const lastMassageContent = state.messages.at(-1)?.content;
+      if (typeof lastMassageContent == 'string') {
+        let toolContent;
+
+        try {
+          toolContent = JSON.parse(lastMassageContent);
+        } catch (err) {
+          return 'model';
+        }
+
+        const toolData = Array.isArray(toolContent.toolData)
+          ? toolContent.toolData
+          : [toolContent.toolData];
+
+        toolRunners.push(
+          ...toolData
+            .filter((_: any) => 'schema' in _ && _.schema)
+            .map((_: any) => {
+              const { schema } = _;
+
+              console.log('Added tool from response of tool call', schema.name);
+
+              return tool(
+                async (args, config) => {
+                  const data = await got.then((_) =>
+                    _.got
+                      .post(schema.endpoint, {
+                        method: 'POST',
+                        headers: {
+                          'Content-Type': 'application/json',
+                        },
+                        json: {
+                          // args,
+                          toolCall: config.toolCall,
+                          // config: omit(config, ['configurable']),
+                          metadata: { agentId },
+                        },
+                      })
+                      .json<any>()
+                      .catch((e: typeof _.HTTPError) => {
+                        if (e instanceof _.HTTPError) {
+                          // console.log(e);
+                          console.log(e.response.body);
+                        }
+                        throw e;
+                      }),
+                  );
+
+                  return { toolData: data };
+                },
+                {
+                  name: `resourceTool_${_.resourceId}`,
+                  description: schema.description,
+                  schema: schema.parameters as IChatGptSchema.IParameters,
+                },
+              );
+            }),
+        );
+        toolDefinitions.push(
+          ...toolData
+            .filter((_: any) => 'schema' in _ && _.schema)
+            .map((_: any) => ({
+              type: 'function' as const,
+              function: { ..._.schema, name: `resourceTool_${_.resourceId}` },
+              endpoint: `http://localhost:${process.env.PORT}/v1/agents/tools`,
+            })),
+        );
+
+        toolNode = new ToolNode(toolRunners);
+        llmWithTools = llm.bindTools(toolDefinitions, {
+          parallel_tool_calls: true,
+          strict,
+          recursionLimit: 5,
+        });
+      }
+
+      // Condition to check if content has tool call attached
+      // toolContent.toolData.jsonSchema
+
+      // Create new tools for langchain
+      // tools.push(tool())
+
+      // model({messgaes: [toolContent], tools: tools + newTools}) => make
+
+      return 'model';
+    };
+
     // Define a new graph
     const workflow = new StateGraph(MessagesAnnotation)
       // Define the node and edge
@@ -468,7 +608,7 @@
       .addNode('tools', toolNode)
       .addEdge(START, 'model')
       .addConditionalEdges('model', shouldContinue, ['tools', END])
-      .addEdge('tools', 'model');
+      .addConditionalEdges('tools', updateTools, ['model']);
     // .addEdge('model', END);
 
     const graph = workflow.compile({ checkpointer });
@@ -498,19 +638,23 @@
 
     // console.log(messages);
 
+    // message => Reminder you are an event assistant
+    // message => Reminder ensure that tools are properly called
+    // message => user content
+
     const llmResponse = await graph.invoke({ messages }, config);
 
     console.log(app.functions[0]);
 
     // Charge for running the agent
 
-    const tx = await wallet.createTransfer({
-      amount: 1,
-      assetId: COMMON_TOKEN_ADDRESS,
-      destination: '0xd9303dfc71728f209ef64dd1ad97f5a557ae0fab',
-    });
-
-    await tx.wait();
+    // const tx = await wallet.createTransfer({
+    //   amount: 1,
+    //   assetId: COMMON_TOKEN_ADDRESS,
+    //   destination: '0xd9303dfc71728f209ef64dd1ad97f5a557ae0fab',
+    // });
+
+    // await tx.wait();
 
     console.log(llmResponse);
 
@@ -543,6 +687,10 @@
       .set(allowedUpdates)
       .where(eq(schema.agent.agentId, agentId))
       .returning();
+
+    // TODO: Check if interval has changed
+    // Update cron job schedule
+
     return updated;
   }
 
