/* eslint-disable @typescript-eslint/no-unsafe-argument */
/* eslint-disable @typescript-eslint/no-unsafe-member-access */
/* eslint-disable @typescript-eslint/no-unsafe-call */
/* eslint-disable @typescript-eslint/no-unsafe-assignment */
import {
  BadRequestException,
  Injectable,
  UnauthorizedException,
} from '@nestjs/common';
import { EmbeddingDto, EmbeddingType } from './dto/embedding.dto';
import { Embedding } from './entities/embedding.entity';
import { createClient, type PostgrestError } from '@supabase/supabase-js';
import { WaveFile } from 'wavefile';

@Injectable()
export class EmbeddingService {
  private supabase: ReturnType<typeof createClient>;

  constructor() {
    if (!process.env.SUPABASE_URL || !process.env.SUPABASE_KEY) {
      throw new UnauthorizedException('Supabase credentials are not set');
    }
    this.supabase = createClient(
      process.env.SUPABASE_URL,
      process.env.SUPABASE_KEY,
    );
  }

  private async loadTextPipeline() {
    // text model for text
    const { AutoTokenizer, CLIPTextModelWithProjection } = await import(
      '@xenova/transformers'
    );
    const tokenizer = await AutoTokenizer.from_pretrained(
      'Xenova/clip-vit-base-patch16',
    );
    const model = await CLIPTextModelWithProjection.from_pretrained(
      'Xenova/clip-vit-base-patch16',
    );
    return { tokenizer, model };
  }

  // Note: Idea is to have a single pipeline for all types of embeddings and handle the type in the service. Can only search if the type is known. Cannot search across multiple dimensions

  private async loadImagePipeline() {
    // clip model for images
    const { pipeline } = await import('@xenova/transformers');
    return pipeline('image-feature-extraction', 'Xenova/clip-vit-base-patch16'); // 512-dimensional embeddings
  }

  private async loadAudioPipeline() {
    const { AutoProcessor, ClapAudioModelWithProjection } = await import(
      '@xenova/transformers'
    );
    const processor = await AutoProcessor.from_pretrained(
      'Xenova/larger_clap_general',
    );
    const model = await ClapAudioModelWithProjection.from_pretrained(
      'Xenova/larger_clap_general',
    );

    return { processor, model };
  }

  private async embed(content: string, type: EmbeddingType): Promise<number[]> {
    // input in the form of URL's
    let generateEmbedding: any;
    let output: any;
    switch (type) {
      case EmbeddingType.text: {
        const { tokenizer, model } = await this.loadTextPipeline();

        const inputs = tokenizer([content], {
          padding: true,
          truncation: true,
        });
        output = await model(inputs, { pooling: 'mean', normalize: true })
          // eslint-disable-next-line @typescript-eslint/no-unsafe-return
          .then((x) => x.text_embeds)
          .catch((e) => {
            throw new Error(e);
          });
        break;
      }
      case EmbeddingType.image:
        generateEmbedding = await this.loadImagePipeline();
        output = await generateEmbedding(content, {
          pooling: 'mean',
          normalize: true,
        });
        break;
      case EmbeddingType.audio: {
        const { processor, model } = await this.loadAudioPipeline();
        const buffer = Buffer.from(
          await fetch(content).then((x) => x.arrayBuffer()),
        );
        const wav = new WaveFile(buffer);
        wav.toBitDepth('32f');
        wav.toSampleRate(48000);

        let audioData = wav.getSamples();

        if (Array.isArray(audioData)) {
          if (audioData.length > 1) {
            const SCALING_FACTOR = Math.sqrt(2);

            // Merge channels (into first channel to save memory)
            for (let i = 0; i < audioData[0].length; ++i) {
              audioData[0][i] =
                (SCALING_FACTOR * (audioData[0][i] + audioData[1][i])) / 2;
            }
          }

          // Select first channel
          audioData = audioData[0];
          const audioInputs = await processor(audioData);
          const { audio_embeds } = await model(audioInputs);
          output = audio_embeds;
        }
        break;
      }
      default:
        throw new BadRequestException('Unsupported resource type');
    }

    return Array.from(output.data);
  }

  async create(dto: EmbeddingDto) {
    const { content, type } = dto;

    if (!content || !type)
      throw new BadRequestException('Content and type are required');

    const embedding = await this.embed(content, type);

    // Store the vector in Postgres
    const {
      data,
      error,
    }: {
      data: Embedding | null;
      error: PostgrestError | null;
    } = await this.supabase
      .from('resource')
      .insert({
        resource_id: dto.resourceId,
        embedding,
        resource_type: type,
      })
      .select()
      .single();

    if (error) throw new Error(error.message);

    console.log('Length' + data?.embedding.length);

    return data;
  }

  async find(
    dto: Pick<EmbeddingDto, 'content' | 'type'>,
    options?: Partial<{ matchThreshold: number; matchCount: number }>,
  ) {
    const { content, type } = dto;

    const { matchThreshold = 0.78, matchCount = 3 } = options || {};

    if (!content || !type)
      throw new BadRequestException('Content and type are required');

    const embedding = await this.embed(content, type);

    // Search for similar vectors in Postgres
    const { data, error } = await this.supabase.rpc('match_resources', {
      query_embedding: embedding,
<<<<<<< HEAD
      match_threshold: matchThreshold,
      match_count: matchCount,
=======
      match_threshold: 0,
      match_count: 7,
>>>>>>> a608af7d
      r_type: type, // resource type
    });

    if (error) {
      throw new Error(error.message);
    }

    return data;
  }
}<|MERGE_RESOLUTION|>--- conflicted
+++ resolved
@@ -76,8 +76,8 @@
         });
         output = await model(inputs, { pooling: 'mean', normalize: true })
           // eslint-disable-next-line @typescript-eslint/no-unsafe-return
-          .then((x) => x.text_embeds)
-          .catch((e) => {
+          .then((x: any) => x.text_embeds)
+          .catch((e: any) => {
             throw new Error(e);
           });
         break;
@@ -164,23 +164,18 @@
   ) {
     const { content, type } = dto;
 
-    const { matchThreshold = 0.78, matchCount = 3 } = options || {};
+    const { matchThreshold = 0, matchCount = 7 } = options || {};
 
     if (!content || !type)
       throw new BadRequestException('Content and type are required');
 
-    const embedding = await this.embed(content, type);
+    const embedding = await this.embed(content, EmbeddingType.text);
 
     // Search for similar vectors in Postgres
     const { data, error } = await this.supabase.rpc('match_resources', {
       query_embedding: embedding,
-<<<<<<< HEAD
       match_threshold: matchThreshold,
       match_count: matchCount,
-=======
-      match_threshold: 0,
-      match_count: 7,
->>>>>>> a608af7d
       r_type: type, // resource type
     });
 
