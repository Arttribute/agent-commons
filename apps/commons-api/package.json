{
  "name": "commons-api",
  "version": "0.0.1",
  "description": "",
  "author": "",
  "private": true,
  "license": "UNLICENSED",
  "scripts": {
    "build": "nest build",
    "format": "prettier --write \"src/**/*.ts\" \"test/**/*.ts\"",
    "prepare": "ts-patch install",
    "start": "nest start",
    "start:dev": "nest start --watch",
    "start:debug": "nest start --debug --watch",
    "start:prod": "node dist/main",
    "lint": "eslint \"{src,apps,libs,test}/**/*.ts\" --fix",
    "test": "jest",
    "test:watch": "jest --watch",
    "test:cov": "jest --coverage",
    "test:debug": "node --inspect-brk -r tsconfig-paths/register -r ts-node/register node_modules/.bin/jest --runInBand",
    "test:e2e": "jest --config ./test/jest-e2e.json"
  },
  "dependencies": {
<<<<<<< HEAD
    "@coinbase/agentkit": "^0.1.1",
    "@coinbase/coinbase-sdk": "^0.17.0",
    "@nestia/core": "^4.6.1",
    "@nestjs/common": "^11.0.8",
    "@nestjs/core": "^11.0.8",
    "@nestjs/platform-express": "^11.0.8",
    "@octokit/graphql": "^8.2.0",
    "@scure/bip32": "^1.6.2",
    "dedent": "^1.5.3",
=======
    "@nestjs/common": "^11.0.1",
    "@nestjs/core": "^11.0.1",
    "@nestjs/mapped-types": "*",
    "@nestjs/platform-express": "^11.0.7",
    "commons-api": "file:",
>>>>>>> 11b43d59
    "dotenv": "^16.4.7",
    "drizzle-orm": "^0.39.2",
    "ethers": "^6.13.5",
    "graphql": "^16.10.0",
    "graphql-request": "^7.1.2",
    "lodash": "^4.17.21",
    "openai": "^4.83.0",
    "pinata-web3": "^0.5.4",
    "postgres": "^3.4.5",
    "reflect-metadata": "^0.2.2",
    "rxjs": "^7.8.1",
<<<<<<< HEAD
    "type-fest": "^4.33.0",
    "typia": "^7.6.3",
    "viem": "^2.22.22"
=======
    "wavefile": "^11.0.0"
>>>>>>> 11b43d59
  },
  "devDependencies": {
    "@eslint/eslintrc": "^3.2.0",
    "@eslint/js": "^9.19.0",
    "@nestjs/cli": "^11.0.2",
    "@nestjs/schematics": "^11.0.0",
<<<<<<< HEAD
    "@nestjs/testing": "^11.0.8",
=======
    "@nestjs/testing": "^11.0.1",
    "@supabase/supabase-js": "^2.48.1",
>>>>>>> 11b43d59
    "@swc/cli": "^0.6.0",
    "@swc/core": "^1.10.14",
    "@types/express": "^5.0.0",
    "@types/jest": "^29.5.14",
    "@types/lodash": "^4.17.15",
    "@types/multer": "^1.4.12",
    "@types/node": "^22.13.1",
    "@types/supertest": "^6.0.2",
<<<<<<< HEAD
    "drizzle-kit": "^0.30.4",
    "eslint": "^9.19.0",
=======
    "@xenova/transformers": "^2.17.2",
    "eslint": "^9.18.0",
>>>>>>> 11b43d59
    "eslint-config-prettier": "^10.0.1",
    "eslint-plugin-prettier": "^5.2.3",
    "globals": "^15.14.0",
    "jest": "^29.7.0",
    "prettier": "^3.4.2",
    "source-map-support": "^0.5.21",
    "supertest": "^7.0.0",
    "ts-jest": "^29.2.5",
    "ts-loader": "^9.5.2",
    "ts-node": "^10.9.2",
    "ts-patch": "^3.3.0",
    "tsconfig-paths": "^4.2.0",
    "typescript": "^5.7.3",
    "typescript-eslint": "^8.23.0"
  },
  "jest": {
    "moduleFileExtensions": [
      "js",
      "json",
      "ts"
    ],
    "rootDir": "src",
    "testRegex": ".*\\.spec\\.ts$",
    "transform": {
      "^.+\\.(t|j)s$": "ts-jest"
    },
    "collectCoverageFrom": [
      "**/*.(t|j)s"
    ],
    "coverageDirectory": "../coverage",
    "testEnvironment": "node"
  }
}<|MERGE_RESOLUTION|>--- conflicted
+++ resolved
@@ -21,7 +21,6 @@
     "test:e2e": "jest --config ./test/jest-e2e.json"
   },
   "dependencies": {
-<<<<<<< HEAD
     "@coinbase/agentkit": "^0.1.1",
     "@coinbase/coinbase-sdk": "^0.17.0",
     "@nestia/core": "^4.6.1",
@@ -31,13 +30,7 @@
     "@octokit/graphql": "^8.2.0",
     "@scure/bip32": "^1.6.2",
     "dedent": "^1.5.3",
-=======
-    "@nestjs/common": "^11.0.1",
-    "@nestjs/core": "^11.0.1",
     "@nestjs/mapped-types": "*",
-    "@nestjs/platform-express": "^11.0.7",
-    "commons-api": "file:",
->>>>>>> 11b43d59
     "dotenv": "^16.4.7",
     "drizzle-orm": "^0.39.2",
     "ethers": "^6.13.5",
@@ -49,25 +42,18 @@
     "postgres": "^3.4.5",
     "reflect-metadata": "^0.2.2",
     "rxjs": "^7.8.1",
-<<<<<<< HEAD
     "type-fest": "^4.33.0",
     "typia": "^7.6.3",
-    "viem": "^2.22.22"
-=======
+    "viem": "^2.22.22",
     "wavefile": "^11.0.0"
->>>>>>> 11b43d59
   },
   "devDependencies": {
     "@eslint/eslintrc": "^3.2.0",
     "@eslint/js": "^9.19.0",
     "@nestjs/cli": "^11.0.2",
     "@nestjs/schematics": "^11.0.0",
-<<<<<<< HEAD
     "@nestjs/testing": "^11.0.8",
-=======
-    "@nestjs/testing": "^11.0.1",
     "@supabase/supabase-js": "^2.48.1",
->>>>>>> 11b43d59
     "@swc/cli": "^0.6.0",
     "@swc/core": "^1.10.14",
     "@types/express": "^5.0.0",
@@ -76,13 +62,9 @@
     "@types/multer": "^1.4.12",
     "@types/node": "^22.13.1",
     "@types/supertest": "^6.0.2",
-<<<<<<< HEAD
     "drizzle-kit": "^0.30.4",
     "eslint": "^9.19.0",
-=======
     "@xenova/transformers": "^2.17.2",
-    "eslint": "^9.18.0",
->>>>>>> 11b43d59
     "eslint-config-prettier": "^10.0.1",
     "eslint-plugin-prettier": "^5.2.3",
     "globals": "^15.14.0",
